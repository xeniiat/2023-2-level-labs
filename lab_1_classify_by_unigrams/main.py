"""
Lab 1
Language detection
"""
import json


def tokenize(text: str) -> list[str] | None:
    """
    Splits a text into tokens, converts the tokens into lowercase,
    removes punctuation, digits and other symbols
    :param text: a text
    :return: a list of lower-cased tokens without punctuation
    """
    if not isinstance(text, str):
        return None
<<<<<<< HEAD
    letters = [element.lower() for element in text if element.isalpha()]
    return letters
=======

    return [token.lower() for token in text if token.isalpha()]
>>>>>>> b689f08e


def calculate_frequencies(tokens: list[str] | None) -> dict[str, float] | None:
    """
    Calculates frequencies of given tokens
    :param tokens: a list of tokens
    :return: a dictionary with frequencies
    """
<<<<<<< HEAD
    freq_dic = {}
    if not isinstance(tokens, list):
        return None
    for letter in tokens:
        if not isinstance(letter, str):
            return None
    for letter in tokens:
        freq_dic[letter] = (1 if letter not in freq_dic else freq_dic[letter]+1)
    for letter in freq_dic:
        freq_dic[letter] /= len(tokens)
    return freq_dic
=======
    if not (
            isinstance(tokens, list) and all(isinstance(el, str) for el in tokens)
    ):
        return None

    frequency_dict = {el: (tokens.count(el) / len(tokens)) for el in tokens}
    return frequency_dict
>>>>>>> b689f08e


def create_language_profile(language: str, text: str) -> dict[str, str | dict[str, float]] | None:
    """
    Creates a language profile
    :param language: a language
    :param text: a text
    :return: a dictionary with two keys – name, freq
    """
<<<<<<< HEAD
    if not isinstance(text, str) or not isinstance(language, str):
        return None
    frequencies = calculate_frequencies(tokenize(text))
    if not isinstance(frequencies, dict):
        return None
    return {'name': language, 'freq': frequencies}
=======
    if not (
            isinstance(language, str) and isinstance(text, str)
    ):
        return None

    tokens = tokenize(text)
    frequency_dict = calculate_frequencies(tokens)

    if not frequency_dict:
        return None

    return {'name': language, 'freq': frequency_dict}
>>>>>>> b689f08e


def calculate_mse(predicted: list, actual: list) -> float | None:
    """
    Calculates mean squared error between predicted and actual values
    :param predicted: a list of predicted values
    :param actual: a list of actual values
    :return: the score
    """
<<<<<<< HEAD
    if not isinstance(predicted, list) or not isinstance(actual, list):
        return None
    if len(predicted) != len(actual):
        return None
    total_number = 0
    for index, value in enumerate(actual):
        total_number += (value - predicted[index])**2
    mse = total_number / len(predicted)
=======
    if not (
            isinstance(predicted, list)
            and isinstance(actual, list)
            and len(predicted) == len(actual)
    ):
        return None

    sum_diff = 0
    for freq_value in zip(predicted, actual):
        sum_diff += (freq_value[0] - freq_value[1]) ** 2
    mse = sum_diff / len(predicted)
>>>>>>> b689f08e
    return mse


def compare_profiles(
        unknown_profile: dict[str, str | dict[str, float]],
        profile_to_compare: dict[str, str | dict[str, float]]
) -> float | None:
    """
    Compares profiles and calculates the distance using symbols
    :param unknown_profile: a dictionary of an unknown profile
    :param profile_to_compare: a dictionary of a profile to compare the unknown profile to
    :return: the distance between the profiles
    """
<<<<<<< HEAD
    if not isinstance(unknown_profile, dict) or not isinstance(profile_to_compare, dict):
        return None
    if "name" not in unknown_profile or "freq" not in unknown_profile \
            or "name" not in profile_to_compare or "freq" not in profile_to_compare:
        return None
    all_letters = set(unknown_profile["freq"].keys()).union(set(profile_to_compare["freq"].keys()))
    language_1 = []
    language_2 = []
    for letter in all_letters:
        language_1.append(unknown_profile["freq"].get(letter, 0))
        language_2.append(profile_to_compare["freq"].get(letter, 0))
    difference = calculate_mse(language_1, language_2)
    return difference
=======
    if not (
            isinstance(unknown_profile, dict)
            and isinstance(profile_to_compare, dict)
            and 'name' in unknown_profile
            and 'freq' in unknown_profile
            and 'name' in profile_to_compare
            and 'freq' in profile_to_compare
    ):
        return None

    unknown_tokens = set(unknown_profile.get('freq').keys())
    compare_tokens = set(profile_to_compare.get('freq').keys())
    all_tokens = unknown_tokens | compare_tokens
    unknown_freq = []
    compare_freq = []
    for token in all_tokens:
        unknown_freq.append(unknown_profile['freq'].get(token, 0))
        compare_freq.append(profile_to_compare['freq'].get(token, 0))

    calculated_mse = calculate_mse(unknown_freq, compare_freq)
    return calculated_mse
>>>>>>> b689f08e


def detect_language(
        unknown_profile: dict[str, str | dict[str, float]],
        profile_1: dict[str, str | dict[str, float]],
        profile_2: dict[str, str | dict[str, float]],
) -> str | None:
    """
    Detects the language of an unknown profile
    :param unknown_profile: a dictionary of a profile to determine the language of
    :param profile_1: a dictionary of a known profile
    :param profile_2: a dictionary of a known profile
    :return: a language
    """
<<<<<<< HEAD
    if not isinstance(unknown_profile, dict) or not isinstance(profile_1, dict)\
            or not isinstance(profile_2, dict):
        return None
    difference_1 = compare_profiles(unknown_profile, profile_1)
    difference_2 = compare_profiles(unknown_profile, profile_2)
    name_1 = str(profile_1["name"])
    name_2 = str(profile_2["name"])
    if isinstance(difference_1, float) and isinstance(difference_2, float):
        if difference_1 < difference_2:
            return name_1
        if difference_1 > difference_2:
            return name_2
        if difference_1 == difference_2:
            names = [name_1, name_2]
            names.sort()
            return names[0]
    return None
=======
    if not (
            isinstance(unknown_profile, dict)
            and isinstance(profile_1, dict)
            and isinstance(profile_2, dict)
    ):
        return None

    profile_1_metric = compare_profiles(unknown_profile, profile_1)
    profile_2_metric = compare_profiles(unknown_profile, profile_2)

    if not (isinstance(profile_1_metric, float)
            and isinstance(profile_2_metric, float)
    ):
        return None

    if profile_1_metric > profile_2_metric:
        return str(profile_2['name'])
    if profile_1_metric < profile_2_metric:
        return str(profile_1['name'])

    return [profile_1['name'], profile_2['name']].sort()
>>>>>>> b689f08e


def load_profile(path_to_file: str) -> dict | None:
    """
    Loads a language profile
    :param path_to_file: a path to the language profile
    :return: a dictionary with at least two keys – name, freq
    """
    if not isinstance(path_to_file, str):
        return None
<<<<<<< HEAD
    with open(path_to_file, "r", encoding="utf-8") as file_to_read:
        language_profile = json.load(file_to_read)
    if not isinstance(language_profile, dict):
        return None
    return language_profile
=======

    with open(path_to_file, 'r', encoding='utf-8') as f:
        profile = json.load(f)

    if not isinstance(profile, dict):
        return None
>>>>>>> b689f08e

    return profile

def preprocess_profile(profile: dict) -> dict[str, str | dict] | None:
    """
    Preprocesses profile for a loaded language
    :param profile: a loaded profile
    :return: a dict with a lower-cased loaded profile
    with relative frequencies without unnecessary ngrams
    """
<<<<<<< HEAD
    if not isinstance(profile, dict) or "name" not in profile.keys()\
            or "freq" not in profile.keys() or "n_words" not in profile.keys():
        return None
    freq_dict = {}
    total_number = profile["n_words"][0]
    for gramm in profile["freq"]:
        if len(gramm) == 1 and (gramm.isalpha() or gramm == '²'):
            if gramm.lower() not in freq_dict:
                freq_dict[gramm.lower()] = 0
            freq_dict[gramm.lower()] += profile["freq"][gramm] / total_number

    preprocessed_profile = {"name": profile["name"], "freq": freq_dict}
    return preprocessed_profile
=======
    if not (isinstance(profile, dict)
        and 'name' in profile
        and 'freq' in profile
        and 'n_words' in profile
    ):
        return None

    unigram_profile = {'name': profile['name'], 'freq': {}}
    for token in profile['freq']:
        if token.lower() in unigram_profile['freq']:
            unigram_profile['freq'][token.lower()] += profile['freq'][token] / profile['n_words'][0]
        elif len(token) == 1 and (token.isalpha() or token == '²'):
            unigram_profile['freq'][token.lower()] = profile['freq'][token] / profile['n_words'][0]

    return unigram_profile
>>>>>>> b689f08e


def collect_profiles(paths_to_profiles: list) -> list[dict[str, str | dict[str, float]]] | None:
    """
    Collects profiles for a given path
    :paths_to_profiles: a list of strings to the profiles
    :return: a list of loaded profiles
    """
    if not isinstance(paths_to_profiles, list):
        return None
<<<<<<< HEAD
    processed_profiles = []
    for path in paths_to_profiles:
        language_profile = load_profile(path)
        if not isinstance(language_profile, dict):
            return None
        processed_profile = preprocess_profile(language_profile)
        if not isinstance(processed_profile, dict):
            return None
        processed_profiles += [processed_profile]
    return processed_profiles
=======

    if not all(isinstance(path, str) for path in paths_to_profiles):
        return None

    profiles = []
    for path in paths_to_profiles:
        loaded_profile = load_profile(path)
        if not loaded_profile:
            return None

        preprocessed_profile = preprocess_profile(loaded_profile)
        if not preprocessed_profile:
            return None

        profiles.append(preprocessed_profile)
        if not preprocessed_profile:
            return None

    return profiles
>>>>>>> b689f08e


def detect_language_advanced(unknown_profile: dict[str, str | dict[str, float]],
                             known_profiles: list) -> list | None:
    """
    Detects the language of an unknown profile
    :param unknown_profile: a dictionary of a profile to determine the language of
    :param known_profiles: a list of known profiles
    :return: a sorted list of tuples containing a language and a distance
    """
<<<<<<< HEAD
    if not isinstance(unknown_profile, dict) or not isinstance(known_profiles, list):
        return None
    detected_language = []
    for profile in known_profiles:
        mse_value = compare_profiles(profile, unknown_profile)
        detected_language.append((profile["name"], mse_value))
    detected_language.sort(key=lambda x: (x[1], x[0]))
=======
    if not (isinstance(unknown_profile, dict)
            and isinstance(known_profiles, list)
    ):
        return None

    detected_language = [(profile['name'], compare_profiles(profile, unknown_profile))
                         for profile in known_profiles]
    detected_language = sorted(detected_language, key=lambda x: (x[1], x[0]))

    if not isinstance(detected_language, list):
        return None
>>>>>>> b689f08e

    return detected_language


def print_report(detections: list[tuple[str, float]]) -> None:
    """
    Prints report for detection of language
    :param detections: a list with distances for each available language
    """
<<<<<<< HEAD
    for detection in detections:
        name = detection[0]
        score = detection[1]
        print(f"{name}: MSE {score:.5f}")
=======
    if isinstance(detections, list):
        for detection in detections:
            print(f'{detection[0]}: MSE {detection[1]:.5f}')
>>>>>>> b689f08e
<|MERGE_RESOLUTION|>--- conflicted
+++ resolved
@@ -14,13 +14,8 @@
     """
     if not isinstance(text, str):
         return None
-<<<<<<< HEAD
-    letters = [element.lower() for element in text if element.isalpha()]
-    return letters
-=======
 
     return [token.lower() for token in text if token.isalpha()]
->>>>>>> b689f08e
 
 
 def calculate_frequencies(tokens: list[str] | None) -> dict[str, float] | None:
@@ -29,19 +24,6 @@
     :param tokens: a list of tokens
     :return: a dictionary with frequencies
     """
-<<<<<<< HEAD
-    freq_dic = {}
-    if not isinstance(tokens, list):
-        return None
-    for letter in tokens:
-        if not isinstance(letter, str):
-            return None
-    for letter in tokens:
-        freq_dic[letter] = (1 if letter not in freq_dic else freq_dic[letter]+1)
-    for letter in freq_dic:
-        freq_dic[letter] /= len(tokens)
-    return freq_dic
-=======
     if not (
             isinstance(tokens, list) and all(isinstance(el, str) for el in tokens)
     ):
@@ -49,7 +31,6 @@
 
     frequency_dict = {el: (tokens.count(el) / len(tokens)) for el in tokens}
     return frequency_dict
->>>>>>> b689f08e
 
 
 def create_language_profile(language: str, text: str) -> dict[str, str | dict[str, float]] | None:
@@ -59,14 +40,6 @@
     :param text: a text
     :return: a dictionary with two keys – name, freq
     """
-<<<<<<< HEAD
-    if not isinstance(text, str) or not isinstance(language, str):
-        return None
-    frequencies = calculate_frequencies(tokenize(text))
-    if not isinstance(frequencies, dict):
-        return None
-    return {'name': language, 'freq': frequencies}
-=======
     if not (
             isinstance(language, str) and isinstance(text, str)
     ):
@@ -79,7 +52,6 @@
         return None
 
     return {'name': language, 'freq': frequency_dict}
->>>>>>> b689f08e
 
 
 def calculate_mse(predicted: list, actual: list) -> float | None:
@@ -89,16 +61,6 @@
     :param actual: a list of actual values
     :return: the score
     """
-<<<<<<< HEAD
-    if not isinstance(predicted, list) or not isinstance(actual, list):
-        return None
-    if len(predicted) != len(actual):
-        return None
-    total_number = 0
-    for index, value in enumerate(actual):
-        total_number += (value - predicted[index])**2
-    mse = total_number / len(predicted)
-=======
     if not (
             isinstance(predicted, list)
             and isinstance(actual, list)
@@ -110,7 +72,6 @@
     for freq_value in zip(predicted, actual):
         sum_diff += (freq_value[0] - freq_value[1]) ** 2
     mse = sum_diff / len(predicted)
->>>>>>> b689f08e
     return mse
 
 
@@ -124,21 +85,6 @@
     :param profile_to_compare: a dictionary of a profile to compare the unknown profile to
     :return: the distance between the profiles
     """
-<<<<<<< HEAD
-    if not isinstance(unknown_profile, dict) or not isinstance(profile_to_compare, dict):
-        return None
-    if "name" not in unknown_profile or "freq" not in unknown_profile \
-            or "name" not in profile_to_compare or "freq" not in profile_to_compare:
-        return None
-    all_letters = set(unknown_profile["freq"].keys()).union(set(profile_to_compare["freq"].keys()))
-    language_1 = []
-    language_2 = []
-    for letter in all_letters:
-        language_1.append(unknown_profile["freq"].get(letter, 0))
-        language_2.append(profile_to_compare["freq"].get(letter, 0))
-    difference = calculate_mse(language_1, language_2)
-    return difference
-=======
     if not (
             isinstance(unknown_profile, dict)
             and isinstance(profile_to_compare, dict)
@@ -160,7 +106,6 @@
 
     calculated_mse = calculate_mse(unknown_freq, compare_freq)
     return calculated_mse
->>>>>>> b689f08e
 
 
 def detect_language(
@@ -175,25 +120,6 @@
     :param profile_2: a dictionary of a known profile
     :return: a language
     """
-<<<<<<< HEAD
-    if not isinstance(unknown_profile, dict) or not isinstance(profile_1, dict)\
-            or not isinstance(profile_2, dict):
-        return None
-    difference_1 = compare_profiles(unknown_profile, profile_1)
-    difference_2 = compare_profiles(unknown_profile, profile_2)
-    name_1 = str(profile_1["name"])
-    name_2 = str(profile_2["name"])
-    if isinstance(difference_1, float) and isinstance(difference_2, float):
-        if difference_1 < difference_2:
-            return name_1
-        if difference_1 > difference_2:
-            return name_2
-        if difference_1 == difference_2:
-            names = [name_1, name_2]
-            names.sort()
-            return names[0]
-    return None
-=======
     if not (
             isinstance(unknown_profile, dict)
             and isinstance(profile_1, dict)
@@ -215,7 +141,6 @@
         return str(profile_1['name'])
 
     return [profile_1['name'], profile_2['name']].sort()
->>>>>>> b689f08e
 
 
 def load_profile(path_to_file: str) -> dict | None:
@@ -226,20 +151,12 @@
     """
     if not isinstance(path_to_file, str):
         return None
-<<<<<<< HEAD
-    with open(path_to_file, "r", encoding="utf-8") as file_to_read:
-        language_profile = json.load(file_to_read)
-    if not isinstance(language_profile, dict):
-        return None
-    return language_profile
-=======
 
     with open(path_to_file, 'r', encoding='utf-8') as f:
         profile = json.load(f)
 
     if not isinstance(profile, dict):
         return None
->>>>>>> b689f08e
 
     return profile
 
@@ -250,21 +167,6 @@
     :return: a dict with a lower-cased loaded profile
     with relative frequencies without unnecessary ngrams
     """
-<<<<<<< HEAD
-    if not isinstance(profile, dict) or "name" not in profile.keys()\
-            or "freq" not in profile.keys() or "n_words" not in profile.keys():
-        return None
-    freq_dict = {}
-    total_number = profile["n_words"][0]
-    for gramm in profile["freq"]:
-        if len(gramm) == 1 and (gramm.isalpha() or gramm == '²'):
-            if gramm.lower() not in freq_dict:
-                freq_dict[gramm.lower()] = 0
-            freq_dict[gramm.lower()] += profile["freq"][gramm] / total_number
-
-    preprocessed_profile = {"name": profile["name"], "freq": freq_dict}
-    return preprocessed_profile
-=======
     if not (isinstance(profile, dict)
         and 'name' in profile
         and 'freq' in profile
@@ -280,7 +182,6 @@
             unigram_profile['freq'][token.lower()] = profile['freq'][token] / profile['n_words'][0]
 
     return unigram_profile
->>>>>>> b689f08e
 
 
 def collect_profiles(paths_to_profiles: list) -> list[dict[str, str | dict[str, float]]] | None:
@@ -291,18 +192,6 @@
     """
     if not isinstance(paths_to_profiles, list):
         return None
-<<<<<<< HEAD
-    processed_profiles = []
-    for path in paths_to_profiles:
-        language_profile = load_profile(path)
-        if not isinstance(language_profile, dict):
-            return None
-        processed_profile = preprocess_profile(language_profile)
-        if not isinstance(processed_profile, dict):
-            return None
-        processed_profiles += [processed_profile]
-    return processed_profiles
-=======
 
     if not all(isinstance(path, str) for path in paths_to_profiles):
         return None
@@ -322,7 +211,6 @@
             return None
 
     return profiles
->>>>>>> b689f08e
 
 
 def detect_language_advanced(unknown_profile: dict[str, str | dict[str, float]],
@@ -333,15 +221,6 @@
     :param known_profiles: a list of known profiles
     :return: a sorted list of tuples containing a language and a distance
     """
-<<<<<<< HEAD
-    if not isinstance(unknown_profile, dict) or not isinstance(known_profiles, list):
-        return None
-    detected_language = []
-    for profile in known_profiles:
-        mse_value = compare_profiles(profile, unknown_profile)
-        detected_language.append((profile["name"], mse_value))
-    detected_language.sort(key=lambda x: (x[1], x[0]))
-=======
     if not (isinstance(unknown_profile, dict)
             and isinstance(known_profiles, list)
     ):
@@ -353,7 +232,6 @@
 
     if not isinstance(detected_language, list):
         return None
->>>>>>> b689f08e
 
     return detected_language
 
@@ -363,13 +241,6 @@
     Prints report for detection of language
     :param detections: a list with distances for each available language
     """
-<<<<<<< HEAD
-    for detection in detections:
-        name = detection[0]
-        score = detection[1]
-        print(f"{name}: MSE {score:.5f}")
-=======
     if isinstance(detections, list):
         for detection in detections:
-            print(f'{detection[0]}: MSE {detection[1]:.5f}')
->>>>>>> b689f08e
+            print(f'{detection[0]}: MSE {detection[1]:.5f}')