"""
Lab 2
BPE and machine translation evaluation
"""
import json
import math


def prepare_word(
    raw_word: str, start_of_word: str | None, end_of_word: str | None
) -> tuple[str, ...] | None:
    """
    Tokenizes word into unigrams and appends end-of-word token
    :param raw_word: original word
    :param start_of_word: a token that signifies the start of word
    :param end_of_word: a token that signifies the end of word
    :return: preprocessed word
    """
<<<<<<< HEAD
    if not isinstance(raw_word, str)\
            or not (isinstance(start_of_word, str) or start_of_word is None)\
            or not (isinstance(end_of_word, str) or end_of_word is None):
        return None
    tokens_list = []
    if start_of_word:
        tokens_list.append(start_of_word)
    tokens_list.extend(list(raw_word))
    if end_of_word:
        tokens_list.append(end_of_word)
    return tuple(tokens_list)
=======
    if not isinstance(raw_word, str) or not (isinstance(
            start_of_word, str) or start_of_word is None) or not (
            isinstance(end_of_word, str) or end_of_word is None):
        return None
    list_of_tokens = list(raw_word)
    if end_of_word:
        list_of_tokens.append(end_of_word)
    if start_of_word:
        list_of_tokens.insert(0, start_of_word)
    return tuple(list_of_tokens)
>>>>>>> b9cd9698


def collect_frequencies(
    text: str, start_of_word: str | None, end_of_word: str
) -> dict[tuple[str, ...], int] | None:
    """
    Counts number of occurrences of each word
    :param text: original text with no preprocessing
    :param start_of_word: a token that signifies the start of word
    :param end_of_word: a token that signifies the end of word
    :return: dictionary in the form of <preprocessed word: number of occurrences>
    """
<<<<<<< HEAD
    if not isinstance(text, str)\
            or not (isinstance(start_of_word, str) or start_of_word is None)\
            or not isinstance(end_of_word, str):
        return None
    freq_dict = {}
    words_list = text.split()
    for word in words_list:
        tokens_tuple = prepare_word(word, start_of_word, end_of_word)
        if tokens_tuple is None:
            return None
        if tokens_tuple in freq_dict:
            freq_dict[tokens_tuple] += 1
            continue
        freq_dict[tokens_tuple] = 1
    return freq_dict
=======
    if not isinstance(text, str) or not isinstance(end_of_word, str) or not (
            isinstance(start_of_word, str) or start_of_word is None):
        return None

    dict_frequencies = {}

    splitted_text = text.split()
    for i in set(splitted_text):
        word = prepare_word(i, start_of_word, end_of_word)
        if not word:
            return None
        dict_frequencies[word] = splitted_text.count(i)

    return dict_frequencies
>>>>>>> b9cd9698


def count_tokens_pairs(
    word_frequencies: dict[tuple[str, ...], int]
) -> dict[tuple[str, str], int] | None:
    """
    Counts number of occurrences of each pair of subsequent tokens
    :param word_frequencies: dictionary in the form of <preprocessed word: number of occurrences>
    :return: dictionary in the form of <token pair: number of occurrences>
    """
    if not isinstance(word_frequencies, dict):
        return None
<<<<<<< HEAD
    pair_frequencies = {}
    for word, frequency in word_frequencies.items():
        for index in range(len(word) - 1):
            tokens_pair = word[index:index + 2]
            if tokens_pair not in pair_frequencies:
                pair_frequencies[tokens_pair] = 0
            pair_frequencies[tokens_pair] += frequency
    return pair_frequencies
=======

    dict_with_pairs = {}

    for word in word_frequencies:
        for index in range(len(word) - 1):
            pair = (word[index], word[index + 1])
            if pair not in dict_with_pairs:
                dict_with_pairs[pair] = 0
            dict_with_pairs[pair] += word_frequencies[word]

    return dict_with_pairs
>>>>>>> b9cd9698


def merge_tokens(
    word_frequencies: dict[tuple[str, ...], int], pair: tuple[str, str]
) -> dict[tuple[str, ...], int] | None:
    """
    Updates word frequency dictionary by replacing a pair of token with a merged one
    :param word_frequencies: dictionary in the form of <preprocessed word: number of occurrences>
    :param pair: a pair of tokens to be merged
    :return: dictionary in the form of <preprocessed word: number of occurrences>
    """
    if not isinstance(word_frequencies, dict) or not isinstance(pair, tuple):
        return None
<<<<<<< HEAD
    new_freq_dict = {}
    for word, frequency in word_frequencies.items():
        tokens = list(word)
        for index in range(len(word) - 1):
            if (word[index], word[index + 1]) == pair:
                tokens[index] = str(pair[0] + pair[1])
                tokens.pop(index + 1)
        new_freq_dict[tuple(tokens)] = frequency
    return new_freq_dict
=======
    dict_merged_tokens = {}
    for i in word_frequencies:
        list_word = list(i)

        for index in range(len(list_word) - 1):
            if (i[index], i[index + 1]) == pair:
                list_word[index + 1] = pair[0] + pair[1]
                list_word[index] = ''

        if '' in list_word:
            list_word.remove('')
            dict_merged_tokens.update({tuple(list_word): word_frequencies[i]})
        else:
            dict_merged_tokens.update({i: word_frequencies[i]})

    return dict_merged_tokens
>>>>>>> b9cd9698


def train(
    word_frequencies: dict[tuple[str, ...], int] | None, num_merges: int
) -> dict[tuple[str, ...], int] | None:
    """
    Creates required number of new tokens by merging existing ones
    :param word_frequencies: dictionary of a kind <preprocessed word: number of occurrences>
    :param num_merges: required number of new tokens
    :return: dictionary in the form of <preprocessed word: number of occurrences>
    """
    if not isinstance(word_frequencies, dict) or not isinstance(num_merges, int):
        return None
    dict_with_pairs = count_tokens_pairs(word_frequencies)

    if not dict_with_pairs:
        return None
    merges = min(num_merges, len(dict_with_pairs))

    for i in range(merges):

        max_values = max(dict_with_pairs.values())
        pairs_max_values = [i for i in dict_with_pairs if dict_with_pairs[i] == max_values]

        max_len = max(len(str(pair)) for pair in pairs_max_values)
        pairs_max_len = [i for i in pairs_max_values if len(str(i)) == max_len]

        sorted_pairs = sorted(pairs_max_len)
        word_frequencies = merge_tokens(word_frequencies, sorted_pairs[0])

        if not word_frequencies:
            return None

        dict_with_pairs = count_tokens_pairs(word_frequencies)

        if not dict_with_pairs:
            return None

    return word_frequencies


def get_vocabulary(
    word_frequencies: dict[tuple[str, ...], int], unknown_token: str
) -> dict[str, int] | None:
    """
    Establishes correspondence between tokens and its integer identifier
    :param word_frequencies: dictionary in the form of <preprocessed word: number of occurrences>
    :param unknown_token: a token to signify an unknown token
    :return: dictionary in the form of <token: identifier>
    """
    if not isinstance(word_frequencies, dict) or not isinstance(unknown_token, str):
        return None

    dict_ident = {}
    unique_tokens = set()

    for tuple_tokens in word_frequencies.keys():
        for word in tuple_tokens:
            unique_tokens.update(tuple_tokens, word)

    unique_tokens.add(unknown_token)
    lex_sorted = sorted(unique_tokens)
    len_sorted = sorted(lex_sorted, key=len, reverse=True)
    index = 0

    for token in len_sorted:
        dict_ident[token] = index
        index += 1

    return dict_ident


def decode(
    encoded_text: list[int] | None, vocabulary: dict[str, int] | None, end_of_word_token: str | None
) -> str | None:
    """
    Translates encoded sequence into decoded one
    :param encoded_text: a sequence of token identifiers
    :param vocabulary: dictionary in the form of <token: identifier>
    :param end_of_word_token: an end-of-word token
    :return: decoded sequence
    """
    if not isinstance(encoded_text, list) or not isinstance(vocabulary, dict) or not (isinstance(
            end_of_word_token, str) or end_of_word_token is None):
        return None
    decoded = ''
    for identifier in encoded_text:
        token_list = [key for key in vocabulary if vocabulary[key] == identifier]

        for token in token_list:
            decoded += token

    if end_of_word_token:
        decoded = decoded.replace(end_of_word_token, ' ')

    return decoded


def tokenize_word(
    word: tuple[str, ...], vocabulary: dict[str, int], end_of_word: str | None, unknown_token: str
) -> list[int] | None:
    """
    Splits word into tokens
    :param word: preprocessed word
    :param vocabulary: dictionary in the form of <token: identifier>
    :param end_of_word: an end-of-word token
    :param unknown_token: token that signifies unknown sequence
    :return: list of token identifiers
    """
    if not isinstance(word, tuple) or not isinstance(vocabulary, dict) or not (isinstance(
            end_of_word, str) or end_of_word is None) or not isinstance(unknown_token, str):
        return None

    word_copy = ''.join(word)
    sorted_vocabulary = sorted(list(vocabulary.keys()), key=lambda x: (-len(x), x))
    result = []

    for key in sorted_vocabulary:
        while key in word_copy:
            index = word_copy.count(' ', 0, word_copy.find(key))
            result.insert(index, vocabulary[key])
            word_copy = word_copy.replace(key, ' ', 1)

    for unk in word_copy:
        if unk != ' ':
            index = word_copy.find(unk)
            word_copy = word_copy.replace(unk, ' ')
            result.insert(index, vocabulary[unknown_token])

    return result


def load_vocabulary(vocab_path: str) -> dict[str, int] | None:
    """
    Reads and retrieves dictionary of type <token: identifier>
    :param vocab_path: path to the saved vocabulary
    :return: dictionary in the form of <token: identifier>
    """
    if not isinstance(vocab_path, str):
        return None

    with open(vocab_path, 'r', encoding='utf-8') as f:
        vocab = json.load(f)

    if not isinstance(vocab, dict):
        return None

    return vocab


def encode(
    original_text: str,
    vocabulary: dict[str, int] | None,
    start_of_word_token: str | None,
    end_of_word_token: str | None,
    unknown_token: str,
) -> list[int] | None:
    """
    Translates decoded sequence into encoded one
    :param original_text: original text
    :param vocabulary: dictionary in the form of <token: identifier>
    :param start_of_word_token: a start-of-word token
    :param end_of_word_token: an end-of-word token
    :param unknown_token: token that signifies unknown sequence
    :return: list of token identifiers
    """
    if not isinstance(original_text, str) or not isinstance(
            vocabulary, dict) or not (isinstance(
            start_of_word_token, str) or start_of_word_token is None) or not (isinstance(
            end_of_word_token, str) or end_of_word_token is None) or not isinstance(
            unknown_token, str):
        return None

    encoded = []
    split_text = original_text.split()

    for word in split_text:
        prepared = prepare_word(word, start_of_word_token, end_of_word_token)
        if not prepared:
            return None
        result = tokenize_word(prepared, vocabulary, end_of_word_token, unknown_token)
        if not result:
            return None
        encoded.extend(result)

    return encoded


def collect_ngrams(text: str, order: int) -> list[tuple[str, ...]] | None:
    """
    Extracts n-grams from the given sequence
    :param text: original text
    :param order: required number of elements in a single n-gram
    :return: sequence of n-grams
    """
    if not isinstance(text, str) or not isinstance(order, int):
        return None

    n_grams = []
    for index in range(len(text) + 1 - order):
        n_grams.append(tuple(text[index: index + order]))

    return n_grams


def calculate_precision(
    actual: list[tuple[str, ...]], reference: list[tuple[str, ...]]
) -> float | None:
    """
    Compares two sequences by virtue of Precision metric
    :param actual: predicted sequence of n-grams
    :param reference: expected sequence of n-grams
    :return: value of Precision metric
    """
    if not isinstance(actual, list) or not isinstance(reference, list):
        return None

    unique_ngrams = set(reference)
    matches = 0

    for n_gram in unique_ngrams:
        if n_gram in actual:
            matches += 1

    return matches / len(unique_ngrams)


def geo_mean(precisions: list[float], max_order: int) -> float | None:
    """
    Computes geometric mean of sequence of values
    :param precisions: sequence of Precision values
    :param max_order: maximum length of n-gram considered
    :return: value of geometric mean of Precision metric
    """
    if not isinstance(precisions, list) or not isinstance(max_order, int):
        return None

    summation = float(0)

    for order in range(max_order):
        if precisions[order] < 0:
            return 0
        summation += math.log(precisions[order])

    return math.exp(1 / max_order * summation)


def calculate_bleu(actual: str | None, reference: str, max_order: int = 3) -> float | None:
    """
    Compares two sequences by virtue of BLEU metric
    :param actual: predicted sequence
    :param reference: expected sequence
    :param max_order: max length of n-gram to consider for comparison
    :return: value of BLEU metric
    """
    if not isinstance(actual, str) or not isinstance(
            reference, str) or max_order != 3:
        return None

    actual_ngrams = []
    reference_ngrams = []

    for order in range(max_order):
        actual_ngram = collect_ngrams(actual, order + 1)
        reference_ngram = collect_ngrams(reference, order + 1)
        if actual_ngram is None or reference_ngram is None:
            return None
        actual_ngrams.append(actual_ngram)
        reference_ngrams.append(reference_ngram)

    precisions = []

    for i, j in zip(actual_ngrams, reference_ngrams):
        precision = calculate_precision(i, j)
        if precision is None:
            return None
        precisions.append(precision)

    average = geo_mean(precisions, max_order)
    if average is None:
        return None

    return average * 100<|MERGE_RESOLUTION|>--- conflicted
+++ resolved
@@ -16,7 +16,6 @@
     :param end_of_word: a token that signifies the end of word
     :return: preprocessed word
     """
-<<<<<<< HEAD
     if not isinstance(raw_word, str)\
             or not (isinstance(start_of_word, str) or start_of_word is None)\
             or not (isinstance(end_of_word, str) or end_of_word is None):
@@ -28,18 +27,6 @@
     if end_of_word:
         tokens_list.append(end_of_word)
     return tuple(tokens_list)
-=======
-    if not isinstance(raw_word, str) or not (isinstance(
-            start_of_word, str) or start_of_word is None) or not (
-            isinstance(end_of_word, str) or end_of_word is None):
-        return None
-    list_of_tokens = list(raw_word)
-    if end_of_word:
-        list_of_tokens.append(end_of_word)
-    if start_of_word:
-        list_of_tokens.insert(0, start_of_word)
-    return tuple(list_of_tokens)
->>>>>>> b9cd9698
 
 
 def collect_frequencies(
@@ -52,7 +39,6 @@
     :param end_of_word: a token that signifies the end of word
     :return: dictionary in the form of <preprocessed word: number of occurrences>
     """
-<<<<<<< HEAD
     if not isinstance(text, str)\
             or not (isinstance(start_of_word, str) or start_of_word is None)\
             or not isinstance(end_of_word, str):
@@ -68,22 +54,6 @@
             continue
         freq_dict[tokens_tuple] = 1
     return freq_dict
-=======
-    if not isinstance(text, str) or not isinstance(end_of_word, str) or not (
-            isinstance(start_of_word, str) or start_of_word is None):
-        return None
-
-    dict_frequencies = {}
-
-    splitted_text = text.split()
-    for i in set(splitted_text):
-        word = prepare_word(i, start_of_word, end_of_word)
-        if not word:
-            return None
-        dict_frequencies[word] = splitted_text.count(i)
-
-    return dict_frequencies
->>>>>>> b9cd9698
 
 
 def count_tokens_pairs(
@@ -96,7 +66,6 @@
     """
     if not isinstance(word_frequencies, dict):
         return None
-<<<<<<< HEAD
     pair_frequencies = {}
     for word, frequency in word_frequencies.items():
         for index in range(len(word) - 1):
@@ -105,19 +74,6 @@
                 pair_frequencies[tokens_pair] = 0
             pair_frequencies[tokens_pair] += frequency
     return pair_frequencies
-=======
-
-    dict_with_pairs = {}
-
-    for word in word_frequencies:
-        for index in range(len(word) - 1):
-            pair = (word[index], word[index + 1])
-            if pair not in dict_with_pairs:
-                dict_with_pairs[pair] = 0
-            dict_with_pairs[pair] += word_frequencies[word]
-
-    return dict_with_pairs
->>>>>>> b9cd9698
 
 
 def merge_tokens(
@@ -131,7 +87,6 @@
     """
     if not isinstance(word_frequencies, dict) or not isinstance(pair, tuple):
         return None
-<<<<<<< HEAD
     new_freq_dict = {}
     for word, frequency in word_frequencies.items():
         tokens = list(word)
@@ -141,24 +96,6 @@
                 tokens.pop(index + 1)
         new_freq_dict[tuple(tokens)] = frequency
     return new_freq_dict
-=======
-    dict_merged_tokens = {}
-    for i in word_frequencies:
-        list_word = list(i)
-
-        for index in range(len(list_word) - 1):
-            if (i[index], i[index + 1]) == pair:
-                list_word[index + 1] = pair[0] + pair[1]
-                list_word[index] = ''
-
-        if '' in list_word:
-            list_word.remove('')
-            dict_merged_tokens.update({tuple(list_word): word_frequencies[i]})
-        else:
-            dict_merged_tokens.update({i: word_frequencies[i]})
-
-    return dict_merged_tokens
->>>>>>> b9cd9698
 
 
 def train(
