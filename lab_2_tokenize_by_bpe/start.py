"""
BPE Tokenizer starter
"""
import json
from pathlib import Path
from lab_2_tokenize_by_bpe.main import collect_frequencies

from lab_2_tokenize_by_bpe.main import (calculate_bleu, collect_frequencies, decode, encode,
                                        get_vocabulary, train)


def main() -> None:
    """
    Launches an implementation
    """
    assets_path = Path(__file__).parent / 'assets'
    with open(assets_path / 'text.txt', 'r', encoding='utf-8') as text_file:
        text = text_file.read()
    with open(assets_path / 'secrets/secret_2.txt', 'r', encoding='utf-8') as text_file:
        encoded_secret = text_file.read()
    dict_frequencies = collect_frequencies(text, None, '</s>')
    merged_tokens = train(dict_frequencies, 100)
    if merged_tokens:
        vocabulary = get_vocabulary(merged_tokens, '<unk>')
        secret = [int(num) for num in encoded_secret.split()]
        result = decode(secret, vocabulary, '</s>')
        print(result)
        assert result, "Encoding is not working"

    with open(assets_path / 'for_translation_ru_raw.txt', 'r', encoding='utf-8') as file:
        predicted = file.read()
    with open(assets_path / 'vocab.json', 'r', encoding='utf-8') as file:
        vocabulary = json.load(file)
    with open(assets_path / 'for_translation_ru_encoded.txt', 'r', encoding='utf-8') as file:
        actual = file.read()

    if [int(token) for token in actual.split()] == encode(
            predicted, vocabulary, '\u2581', None, '<unk>'):
        print("Encoding is successful!")

    with open(assets_path / 'for_translation_en_encoded.txt', 'r', encoding='utf-8') as file:
        encoded_en = file.read()
    with open(assets_path / 'for_translation_en_raw.txt', 'r', encoding='utf-8') as file:
        decoded_en = file.read()

    decoded = decode([int(num) for num in encoded_en.split()], vocabulary, None)
    decoded = decoded.replace('\u2581', ' ')

<<<<<<< HEAD
    result = None
    assert result, "Encoding is not working"
    frequency_dictionary = collect_frequencies(text, None, '</s>')
    print(frequency_dictionary)
=======
    print(calculate_bleu(decoded, decoded_en))
>>>>>>> b9cd9698


if __name__ == "__main__":
    main()<|MERGE_RESOLUTION|>--- conflicted
+++ resolved
@@ -27,33 +27,10 @@
         print(result)
         assert result, "Encoding is not working"
 
-    with open(assets_path / 'for_translation_ru_raw.txt', 'r', encoding='utf-8') as file:
-        predicted = file.read()
-    with open(assets_path / 'vocab.json', 'r', encoding='utf-8') as file:
-        vocabulary = json.load(file)
-    with open(assets_path / 'for_translation_ru_encoded.txt', 'r', encoding='utf-8') as file:
-        actual = file.read()
-
-    if [int(token) for token in actual.split()] == encode(
-            predicted, vocabulary, '\u2581', None, '<unk>'):
-        print("Encoding is successful!")
-
-    with open(assets_path / 'for_translation_en_encoded.txt', 'r', encoding='utf-8') as file:
-        encoded_en = file.read()
-    with open(assets_path / 'for_translation_en_raw.txt', 'r', encoding='utf-8') as file:
-        decoded_en = file.read()
-
-    decoded = decode([int(num) for num in encoded_en.split()], vocabulary, None)
-    decoded = decoded.replace('\u2581', ' ')
-
-<<<<<<< HEAD
     result = None
     assert result, "Encoding is not working"
     frequency_dictionary = collect_frequencies(text, None, '</s>')
     print(frequency_dictionary)
-=======
-    print(calculate_bleu(decoded, decoded_en))
->>>>>>> b9cd9698
 
 
 if __name__ == "__main__":
